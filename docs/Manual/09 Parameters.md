[//]: # (Project: Accera)
[//]: # (Version: v1.2.1)

# Section 9: Parameters

<<<<<<< HEAD
Accera's parameters are placeholders that get replaced with concrete values when adding a function to a package. A parameter can be used in a `Nest`, a `Schedule`, or a `Plan`.

## Parameterized nests
Recall that a `Nest` represents the loop-nest logic. We can parameterize the nest's shape and iteration logic. For example, consider the following parameterized version of matrix multiplication:
=======
Accera's parameters are placeholders that get replaced with concrete values when adding a function to a package. A parameter can be used in a `Nest`, a `Schedule`, or a `plan`.

## Parameterized nests
Recall that a `Nest` represents the loop-nest logic. We can parametrize the nest shape and iteration logic. For example, consider the following parameterized version of matrix multiplication:
>>>>>>> b569ce5f

```python
# Create parameters
P0, P1, P2, P3 = acc.create_parameters(4)

A = acc.Array(role=acc.Array.Role.INPUT, shape=(P0, P2))
B = acc.Array(role=acc.Array.Role.INPUT, shape=(P2, P1))
C = acc.Array(role=acc.Array.Role.INPUT_OUTPUT, shape=(P0, P1))

# Define a simple nest
nest = acc.Nest(shape=(P0, P1, P2))
i, j, k = nest.get_indices()

# Define the loop nest logic and add it to the nest
@nest.iteration_logic
def _():
    C[i, j] += P3 * A[i, k] * B[k, j]

# create a package
package = acc.Package()

# Use the templated nest to add two different functions to the package
package.add(nest, args=(A, B, C), parameters={P0:16, P1:16, P2:16, P3:1.0}, base_name="matmul_16_16_16_1")
package.add(nest, args=(A, B, C), parameters={P0:32, P1:32, P2:32, P3:2.0}, base_name="matmul_32_32_32_2")
```
In the above scenario, the shape of the nest is parameterized by (`P0`, `P1`, `P2`) and its iteration logic includes the parameter `P3`. The nest is used twice with different settings of these parameters to create two separate functions in the package.

## Parameterized schedules and plans
<<<<<<< HEAD
Parameters can also appear in schedules and plans. For example, we can add the following code snippet to the above logic:
=======
As mentioned before, parameters can be used in schedules and plans. For example, we can add the following code snippet to the above code:
>>>>>>> b569ce5f
```python
P4, P5 = acc.create_parameters(2)

# Create a parameterized schedule
schedule = nest.create_schedule()
ii = schedule.split(i, size=P4)

# Create a parameterized plan
plan = schedule.create_plan()
plan.cache(A, level=P5)

# Add another function to the package
package.add(plan, args=(A, B, C), parameters={P0:16, P1:16, P2:16, P3:1.0, P4:4, P5:2}, base_name="alternative_matmul_16_16_16")
```

## Tuple parameter values
Parameters can be used as placeholders for tuples, specifically for tuples of indices. For example, assume that we want to parameterize the order of the iteration space dimensions. We can then write:
```python
P6 = acc.create_parameters(1)
schedule.reorder(order=P6)
```
Later, we can set the value of `P6` to the index tuple `(j,k,i)`.

## Get parameters from an entire parameter grid
Consider the parameterized nest defined above. Rather than setting a specific value for each parameter, imagine that we have a set of different values for each parameter. For example, consider that we want `P0` to have a value in set `{8, 16}`, `P1` in `{16, 32}`, `P2` to be always `16`, and `P3` in `{1,2}`. We can define the *parameter grid* with this data, which lists all the valid parameter combinations. In our case, this grid includes the following parameter settings:
```python
{P0:8, P1:16, P2:16, P3:1.0}
{P0:8, P1:16, P2:16, P3:2.0}
{P0:8, P1:32, P2:16, P3:1.0}
{P0:8, P1:32, P2:16, P3:2.0}
{P0:16, P1:16, P2:16, P3:1.0}
{P0:16, P1:16, P2:16, P3:2.0}
{P0:16, P1:32, P2:16, P3:1.0}
{P0:16, P1:32, P2:16, P3:2.0}
```

Accera provides an easy way to add all the functions that correspond to the parameter grid at once:
```python
parameters = get_parameters_from_grid(parameter_grid={P0:[8,16], P1:[16,32], P2:[16], P3:[1.0,2.0]})
package.add(nest, args=(A, B, C), base_name="matmul", parameters)
```
<<<<<<< HEAD
In this case, `package.add` generates a function eight times, once for each parameter combination in the grid.  Other than `nest`, `package.add` can alternatively accept a `Schedule` (if we are performing schedule transformations), or a `Plan` (if we are setting target-specific options). All eight functions share the same base name. However, Accera automatically adds a unique suffix to each function name to prevent duplication. This pattern allows optional filtering by inspecting the generated parameter values list before calling `package.add`.
=======
In this case, `package.add` generates a function eight times, once for each parameter combination in the grid. Instead of `nest`, this function can take a schedule or a plan. All eight functions share the same base name. However, Accera automatically adds a unique suffix to each function name to prevent duplication. This pattern allows optional filtering by inspecting the generated parameter values list before calling `package.add`.
>>>>>>> b569ce5f


<div style="page-break-after: always;"></div><|MERGE_RESOLUTION|>--- conflicted
+++ resolved
@@ -3,17 +3,10 @@
 
 # Section 9: Parameters
 
-<<<<<<< HEAD
 Accera's parameters are placeholders that get replaced with concrete values when adding a function to a package. A parameter can be used in a `Nest`, a `Schedule`, or a `Plan`.
 
 ## Parameterized nests
 Recall that a `Nest` represents the loop-nest logic. We can parameterize the nest's shape and iteration logic. For example, consider the following parameterized version of matrix multiplication:
-=======
-Accera's parameters are placeholders that get replaced with concrete values when adding a function to a package. A parameter can be used in a `Nest`, a `Schedule`, or a `plan`.
-
-## Parameterized nests
-Recall that a `Nest` represents the loop-nest logic. We can parametrize the nest shape and iteration logic. For example, consider the following parameterized version of matrix multiplication:
->>>>>>> b569ce5f
 
 ```python
 # Create parameters
@@ -42,11 +35,8 @@
 In the above scenario, the shape of the nest is parameterized by (`P0`, `P1`, `P2`) and its iteration logic includes the parameter `P3`. The nest is used twice with different settings of these parameters to create two separate functions in the package.
 
 ## Parameterized schedules and plans
-<<<<<<< HEAD
-Parameters can also appear in schedules and plans. For example, we can add the following code snippet to the above logic:
-=======
-As mentioned before, parameters can be used in schedules and plans. For example, we can add the following code snippet to the above code:
->>>>>>> b569ce5f
+Parameters can also appear in schedules and plans. For example, we can add the following code snippet:
+
 ```python
 P4, P5 = acc.create_parameters(2)
 
@@ -88,11 +78,7 @@
 parameters = get_parameters_from_grid(parameter_grid={P0:[8,16], P1:[16,32], P2:[16], P3:[1.0,2.0]})
 package.add(nest, args=(A, B, C), base_name="matmul", parameters)
 ```
-<<<<<<< HEAD
 In this case, `package.add` generates a function eight times, once for each parameter combination in the grid.  Other than `nest`, `package.add` can alternatively accept a `Schedule` (if we are performing schedule transformations), or a `Plan` (if we are setting target-specific options). All eight functions share the same base name. However, Accera automatically adds a unique suffix to each function name to prevent duplication. This pattern allows optional filtering by inspecting the generated parameter values list before calling `package.add`.
-=======
-In this case, `package.add` generates a function eight times, once for each parameter combination in the grid. Instead of `nest`, this function can take a schedule or a plan. All eight functions share the same base name. However, Accera automatically adds a unique suffix to each function name to prevent duplication. This pattern allows optional filtering by inspecting the generated parameter values list before calling `package.add`.
->>>>>>> b569ce5f
 
 
 <div style="page-break-after: always;"></div>