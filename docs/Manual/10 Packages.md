--- conflicted
+++ resolved
@@ -2,43 +2,26 @@
 [//]: # (Version: v1.2.1)
 
 # Section 10: Building Packages
-<<<<<<< HEAD
-The `Package` class in Accera represents a collection of Accera-generated functions. Whenever a package is built, it creates a stand-alone function library that other pieces of software can use. Currently, Accera supports two package formats: HAT and MLIR.
-
-## HAT package format
-[HAT](https://github.com/microsoft/hat) "Header Annotated with TOML" is a format for packaging compiled libraries in the C  programming language. HAT implies that a standard C header is styled with useful metadata in the TOML markup language.
-
-Consider that `nest` holds a loop-nest logic. To build a HAT package containing a function with this logic for Windows Operation System, we need to write the following lines of code: 
-=======
 The `Package` class represents a collection of Accera-generated functions. Whenever a package is built, it creates a stand-alone function library that other pieces of software can use. Currently, Accera supports two package formats: HAT and MLIR.
 
 ## HAT package format
 [HAT](https://github.com/microsoft/hat) "Header Annotated with TOML" is a format for packaging compiled libraries in the C programming language. HAT implies that a standard C header is styled with useful metadata in the TOML markup language.
 
 Consider a nest that holds some loop-nest logic. To build a HAT package containing a function with this logic for the Windows operating system, we write the following lines of code: 
->>>>>>> 4f9071da
 ```python
 package = acc.Package()
 package.add(nest, base_name="func1")
 package.build(format=acc.Package.Format.HAT_DYNAMIC, name="myPackage", platform=acc.Packag+-e.Platform.WINDOWS)
 ```
 
-<<<<<<< HEAD
-The result has two files: `MyPackage.hat` and `MyPackage.lib`. The output directory defaults to current working directory. Though we can change the output directory with this:
-=======
-The result will be two files: `myPackage.hat` and `myPackage.dll`. The output directory defaults to current working directory. We can change the output directory with `output_dir` set to a relative or absolute path:
->>>>>>> 4f9071da
+The result is two files: `myPackage.hat` and `myPackage.dll`. The output directory defaults to current working directory. We can change the output directory with `output_dir` set to a relative or absolute path:
 
 ```python
 package.build(format=acc.Package.Format.HAT_DYNAMIC, name="myPackage", platform=acc.Package.Platform.WINDOWS, output_dir="hat_packages")
 ```
 
 ## MLIR package format
-<<<<<<< HEAD
-MLIR format is primarily used for debugging purposes and for following the multiple lowering MLIR stages, from Accera DSL, all the way to runnable code.
-=======
-MLIR format is primarily used for debugging the multiple stages of MLIR lowering, from the Accera DSL all the way to runnable code.
->>>>>>> 4f9071da
+MLIR format is used for debugging the multiple stages of MLIR lowering, from the Accera DSL all the way to runnable code.
 ```python
 package.build(format=acc.Package.Format.MLIR, name="myPackage")
 ```
@@ -46,11 +29,7 @@
 ## Function names in packages
 We can specify the base name of a function when it is added to a package. The full function name is the base name followed by an automatically generated unique identifier. For example, if the base name is "myFunc" then the function name could be "myFunc_8f24bef5". If no base name is defined, the automatically-generated unique identifier becomes the function name.
 
-<<<<<<< HEAD
-The unique identifier ensures that no two functions share the same name. However, invoking the function from the client code becomes cumbersome because the function name could change each time the Accera package is updated and rebuilt. Therefore, the HAT file includes the client code to call the function without the unique identifier. Concretely, if the function signature in C is:
-=======
 The unique identifier ensures that no two functions share the same name. However, invoking the function from the client code becomes cumbersome because the function name changes each time the Accera package is updated and rebuilt. Therefore, the HAT file includes the client code to call the function without the unique identifier. Concretely, if the function signature in C is:
->>>>>>> 4f9071da
 ```
 void myFunc_8f24bef5(const float* A, float* B);
 ```
@@ -58,17 +37,10 @@
 ```
 void (*myFunc)(const float* A, float* B) = myFunc_8f24bef5;
 ```
-<<<<<<< HEAD
-The above code makes the abbreviated name `myFunc` an alias of the full function name `myFunc_8f24bef5`. If multiple functions share the same base name, one of them randomly gets the alias.
-
-## Debug mode
-A package can be built with` mode=acc.Package.Mode.DEBUG`. Doing so creates a special version of each function that validates its own correctness every time the function is called. From the outside, a debugging package looks identical to a standard package. However, each of its functions actually contains two different implementations: the RoboCode implementation (with all of the fancy scheduling and planning) and the trivial default implementation (without any scheduling or planning). When called, the function runs both implementations and asserts that their outputs are within the predefined tolerance. If the outputs don't match, the function prints error messages to `stderr`.
-=======
 The above code makes the abbreviated name `myFunc` an alias of the full function name `myFunc_8f24bef5`. If multiple functions share the same base name, the first function in the HAT file gets the alias.
 
 ## Debug mode
 A package can be built with` mode=acc.Package.Mode.DEBUG`. Doing so creates a special version of each function that validates its own correctness every time the function is called. From the outside, a debugging package looks identical to a standard package. However, each of its functions actually contains two different implementations: the Accera implementation (with all of the fancy scheduling and planning) and the trivial default implementation (without any scheduling or planning). When called, the function runs both implementations and asserts that their outputs are within the predefined tolerance. If the outputs don't match, the function prints error messages to `stderr`.
->>>>>>> 4f9071da
 ```python
 package.build(format=acc.Package.Format.HAT_DYNAMIC, name="myPackage", mode=acc.Package.Mode.DEBUG, tolerance=1.0e-6)
 ```
@@ -76,11 +48,11 @@
 ## Adding descriptions
 Accera allows us to specify some standard descriptive fields in a package:
 ```python
-package.add_description(version​​​​​​​​​​​​​​​​="1.0", license="https://mit-license.org/", author="Microsoft Research")​​​​​​​​​​
+package.add_description(version="1.0", license="https://mit-license.org/", author="Microsoft Research")
 ```
 Additionally, we can add arbitrary metadata to the package description as follows:
 ```python
-package.add_description(other={​​​​​​​​​​​​​​​​"title": "My Package Title", "source": "https://github.com/", "citations": ["https://arxiv.org/2021.12345/", "https://arxiv.org/2021.56789/"]}​​​​​​​​​​​​​​​​)
+package.add_description(other={"title": "My Package Title", "source": "https://github.com/", "citations": ["https://arxiv.org/2021.12345/", "https://arxiv.org/2021.56789/"]})
 ```
 
 
