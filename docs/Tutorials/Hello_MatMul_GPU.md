[//]: # (Project: Accera)
[//]: # (Version: v1.2.3)

## Hello MatMul GPU

<<<<<<< HEAD
This tutorial will teach you how to implement a simple Matrix Multiplication (MatMul) function for execution on a GPU. We will use the Accera's Domain Specific Language (DSL) to produce a [HAT](https://github.com/microsoft/hat) package containing the MatMul function that can be called from the host to launch the MatMul function on the GPU.
=======
In this tutorial, you will learn how to implement a simple Matrix Multiplication (MatMul) function for execution on a GPU. We will use the Accera's Domain Specific Language (DSL) to produce a [HAT](https://github.com/microsoft/hat) package containing the MatMul function that can be called from the host to launch the MatMul function on the GPU.
>>>>>>> e6929c61

### Prerequisites

* You should have Accera installed. If not, you can find the instructions in [here](../Install/README.md).
* Be familiar with writing Python and C++ code.
* Be familiar with basic GPU programming and concepts.
* You have completed the [Hello_MatMul](Hello_MatMul.md) tutorial.
* You have installed the [Vulkan SDK and runtime](https://vulkan.lunarg.com/sdk/home).

### Review: the naive MatMul algorithm

As in the [Hello_MatMul](Hello_MatMul.md) tutorial, we'll consider the example of multiplying matrices A and B and adding the result into matrix C. In NumPy syntax, this can be expressed as:

```
C += A @ B
```

<<<<<<< HEAD
A naive algorithm for matrix multiplication typically contains 3 nested for-loops. Expressed in Python, this will look like this:
=======
A naive algorithm for matrix multiplication typically contains 3 nested for-loops. Expressed in Python, this will look like:
>>>>>>> e6929c61

```
for i in range(M):
    for j in range(N):
        for k in range(K):
            C[i, j] += A[i, k] * B[k, j]
```

#### Accera Python DSL

We will now walk through a basic Matrix Multiplication (MatMul) using Accera. Additionally, we will direct Accera to execute this MatMul function on the default GPU.

Create an empty file called `hello_matmul_gpu_generator.py`. Import dependent modules:

```python
import accera as acc
```

Define some matrix sizes, where A's shape is M by K, B's is K by N, and C's, M by N.

```python
# Define our matrix sizes
M = 1024
N = 512
K = 256
```

<<<<<<< HEAD
Declare `A`, `B`, and `C` arrays. These are our input and input/output matrices and hold 32-bit floating-point elements.
=======
Declare arrays `A`, `B`, and `C`. These are our input and input/output matrices and hold 32-bit floating-point elements.
>>>>>>> e6929c61

```python
A = acc.Array(role=acc.Array.Role.INPUT, element_type=acc.ScalarType.float32, shape=(M, K))
B = acc.Array(role=acc.Array.Role.INPUT, element_type=acc.ScalarType.float32, shape=(K, N))
C = acc.Array(role=acc.Array.Role.INPUT_OUTPUT, element_type=acc.ScalarType.float32, shape=(M, N))
```

Use the `Nest` class to define our 3-layered nested for-loop and get the indices:
```python
# Define the loop nest
nest = acc.Nest(shape=(M, N, K))

# Get the loop nest indices
i, j, k = nest.get_indices()
```

Next, we define the logic for every iteration of the loop nest:
```python
# Define the loop nest logic
@nest.iteration_logic
def _():
    C[i, j] += A[i, k] * B[k, j]
```

We have finished defining the logic of MatMul. Notice how, up to this point, it is identical to what we did for the [CPU example](Hello_MatMul.md). Let's now define the schedule to control the execution logic. To do this, we first create the schedule from the nest:

```python
schedule = nest.create_schedule()
```

We will transform the iteration space and change the plan according to some predefined constants to execute this efficiently on our chosen hardware target. The values of these constants can come either from hardware target characteristics and the shapes of the arrays or can be found through auto-tuning. These will be explained in detail in a subsequent tutorial. For now, define:

```python
block_x = 16
block_y = 16
```

Transform the iteration space to specify the thread block behavior. See (GPU blocks)[TODO:markdown...] section to learning more about optimizing block sizes on GPU:
```python
ii = schedule.split(i, block_x)
jj = schedule.split(j, block_y)
```

Set the order to traverse the iteration space. Note that the precise order of execution on GPU targets will be unknown due to the parallel nature of the hardware. Nevertheless, setting the order here is important since the coarse grain parallelization (e.g., grid) should precede the more fine-grained (e.g., warps/wavefronts):
```python
schedule.reorder(i, j, ii, jj, k)
```

Create a plan from the schedule. The plan allows us to control specific execution behavior on the hardware target. Such grid launch dimensions and thread blocks sizes are essential for high performance:
```python
target = acc.Target(category=acc.Target.Category.GPU, runtime=acc.Target.Runtime.VULKAN)
plan = schedule.create_plan(target)
```

Bind dimensions of the schedule to execution units on the GPU. Use the outer dimensions _i_, _j_ to be the block indices _x_,_y_ in the grid, and the _ii_ and _jj_ dimensions to be the thread indices _x_,_y_ in the block:
```python
plan.bind({
    i: target.GridUnit.BLOCK_X,
    j: target.GridUnit.BLOCK_Y,
    ii: target.GridUnit.THREAD_X,
    jj: target.GridUnit.THREAD_Y
})
```

Use the plan to add a callable function named `hello_matmul_gpu` to a HAT package.

```python
# Create a package and add a function to the package based on the plan
package = acc.Package()
package.add(plan, args=(A, B, C), base_name="hello_matmul_gpu")
```

Finally, we build the HAT package:
```python
# Build a statically-linked HAT package to be consumed by the C++ runner
package.build(name="hello_matmul_gpu", format=acc.Package.Format.HAT_STATIC)
```

By now, you have all the code necessary to generate an Accera MatMul function that runs on the GPU. You can find the complete Python script [here](hello_matmul_gpu/hello_matmul_gpu_generator.py).

#### Generate HAT package

Next, we run the generator script to produce a HAT package.

##### Windows/MacOS

```shell
python hello_matmul_gpu_generator.py
```

##### Ubuntu

```shell
python3 hello_matmul_gpu_generator.py
```

<<<<<<< HEAD
As the script runs, you should see a header file `hello_matmul_gpu.hat` and some object files (such as `hello_matmul_gpu.obj` or `hello_matmul_gpu.o`). The build process also generates a supporting module, `AcceraGPUUtilities.hat` and its object file for GPU initialization and uninitialization. In Accera, we call these files the "HAT package".
=======
After this script runs, you should see a header file `hello_matmul_gpu.hat` and some object files (such as `hello_matmul_gpu.obj` or `hello_matmul_gpu.o`). The build process also generates a supporting module, `AcceraGPUUtilities.hat` and its object file for GPU initialization and uninitialization. In Accera, we call these files the "HAT package".
>>>>>>> e6929c61

#### Runner code

Let's see how we can call our MatMul implementation from the HAT package. 

<<<<<<< HEAD
Create a file called `hello_matmul_gpu_runner.cpp` having the code given below. You can find it [here](hello_matmul_gpu/hello_matmul_gpu_runner.cpp).
=======
Create a file called `hello_matmul_gpu_runner.cpp` containing the code below. You can find it [here](hello_matmul_gpu/hello_matmul_gpu_runner.cpp).
>>>>>>> e6929c61

```cpp
#include <stdio.h>
#include <algorithm>

// Include the HAT file that declares GPU initialization/uninitialization functions
#include "AcceraGPUUtilities.hat"

// Include the HAT file that declares our MatMul function
#include "hello_matmul_gpu.hat"

#define M 1024
#define N 512
#define K 256

int main(int argc, const char** argv)
{
    // Prepare our matrices (using the heap for large matrices)
    float* A = new float[M*K];
    float* B = new float[K*N];
    float* C = new float[M*N];

    // Fill with data
    std::fill_n(A, M*K, 2.0f);
    std::fill_n(B, K*N, 3.0f);
    std::fill_n(C, M*N, 0.42f);

    // Initialize the GPU
    AcceraGPUInitialize();

    printf("Calling MatMul M=%d, K=%d, N=%d\n", M, K, N);
    hello_matmul_gpu(A, B, C);

    printf("Result (first 10 elements): ");
    for (int i = 0; i < 10; ++i)
    {
        printf("%f ", C[i]);
    }
    printf("\n");

    // Uninitialize the GPU
    AcceraGPUDeInitialize();

    delete[] A;
    delete[] B;
    delete[] C;
    return 0;
}
```

The above code creates the `A`, `B`, and `C` matrices and calls the function `hello_matmul_gpu` to perform MatMul.

Now that we have the code, compile and link it with the HAT package to create an executable. Save the file to your working directory, in the exact location as `hello_matmul_gpu_generator.py` and the generated `*.hat` and object files.


#### Build and run

Accera includes a shared library that wraps the Vulkan APIs (`acc-vulkan-runtime-wrappers.so`, `acc-vulkan-runtime-wrappers.dll`, or `acc-vulkan-runtime-wrappers.dylib`). We need to provide the path to this shared library when building and running the executable.

Find the installed path to the "accera" package:

##### Windows/MacOS
```shell
pip show accera
```

##### Ubuntu
```shell
pip3 show accera
```


From the output above, find the `Location` entry, for example:
```
Location: /usr/local/lib/python3.8/dist-packages
```

We will use this path below.

##### Windows

We will need the 64-bit Visual C++ tools to link against the generated 64-bit .obj. From an __"x64 Native Tools Command Prompt"__:

Set the `ACCERA_PATH` environment variable to the full install path of the "accera" package (derived from `pip show accera` to locate `acc-vulkan-runtime-wrappers.dll`):

```shell
set ACCERA_PATH=<Location_path>\accera
```

Set the `PATH` environment variable to allow the runner to locate `acc-vulkan-runtime-wrappers.dll`:

```shell
set PATH=%PATH%;%ACCERA_PATH%
```

Now build and run:

```shell
cl.exe hello_matmul_gpu_runner.cpp *.lib %ACCERA_PATH%/*.lib
hello_matmul_gpu_runner.exe
```

##### MacOS

Set the `ACCERA_PATH` environment variable to the full install path of the "accera" package (derived from `pip show accera` to locate `acc-vulkan-runtime-wrappers.dylib`):

```shell
export ACCERA_PATH=<Location_path>/accera
```

Now build and run:

```shell
clang++ hello_matmul_gpu_runner.cpp *.a $ACCERA_PATH/*.dylib -o hello_matmul_gpu_runner
DYLD_LIBRARY_PATH=$ACCERA_PATH ./hello_matmul_gpu_runner
```

##### Ubuntu

Set the `ACCERA_PATH` environment variable to the full install path of the "accera" package (derived from `pip3 show accera` to locate `acc-vulkan-runtime-wrappers.so`):

```shell
export ACCERA_PATH=<Location_path>/accera
```

Now build and run:

```shell
g++ hello_matmul_gpu_runner.cpp *.a $ACCERA_PATH/*.so -o hello_matmul_gpu_runner
LD_LIBRARY_PATH=$ACCERA_PATH ./hello_matmul_gpu_runner
```

The output should look like this:

```
Calling MatMul M=1024, K=256, N=512
Result (first 10 elements): 1536.419922 1536.419922 1536.419922 1536.419922 1536.419922 1536.419922 1536.419922 1536.419922 1536.419922 1536.419922
```

You can now experiment with the generated MatMul function with your own inputs.<|MERGE_RESOLUTION|>--- conflicted
+++ resolved
@@ -3,11 +3,7 @@
 
 ## Hello MatMul GPU
 
-<<<<<<< HEAD
-This tutorial will teach you how to implement a simple Matrix Multiplication (MatMul) function for execution on a GPU. We will use the Accera's Domain Specific Language (DSL) to produce a [HAT](https://github.com/microsoft/hat) package containing the MatMul function that can be called from the host to launch the MatMul function on the GPU.
-=======
 In this tutorial, you will learn how to implement a simple Matrix Multiplication (MatMul) function for execution on a GPU. We will use the Accera's Domain Specific Language (DSL) to produce a [HAT](https://github.com/microsoft/hat) package containing the MatMul function that can be called from the host to launch the MatMul function on the GPU.
->>>>>>> e6929c61
 
 ### Prerequisites
 
@@ -25,11 +21,7 @@
 C += A @ B
 ```
 
-<<<<<<< HEAD
-A naive algorithm for matrix multiplication typically contains 3 nested for-loops. Expressed in Python, this will look like this:
-=======
-A naive algorithm for matrix multiplication typically contains 3 nested for-loops. Expressed in Python, this will look like:
->>>>>>> e6929c61
+A naive algorithm for matrix multiplication typically contains 3 nested for-loops. Expressed in Python, this can look like:
 
 ```
 for i in range(M):
@@ -57,11 +49,7 @@
 K = 256
 ```
 
-<<<<<<< HEAD
-Declare `A`, `B`, and `C` arrays. These are our input and input/output matrices and hold 32-bit floating-point elements.
-=======
 Declare arrays `A`, `B`, and `C`. These are our input and input/output matrices and hold 32-bit floating-point elements.
->>>>>>> e6929c61
 
 ```python
 A = acc.Array(role=acc.Array.Role.INPUT, element_type=acc.ScalarType.float32, shape=(M, K))
@@ -158,21 +146,13 @@
 python3 hello_matmul_gpu_generator.py
 ```
 
-<<<<<<< HEAD
-As the script runs, you should see a header file `hello_matmul_gpu.hat` and some object files (such as `hello_matmul_gpu.obj` or `hello_matmul_gpu.o`). The build process also generates a supporting module, `AcceraGPUUtilities.hat` and its object file for GPU initialization and uninitialization. In Accera, we call these files the "HAT package".
-=======
 After this script runs, you should see a header file `hello_matmul_gpu.hat` and some object files (such as `hello_matmul_gpu.obj` or `hello_matmul_gpu.o`). The build process also generates a supporting module, `AcceraGPUUtilities.hat` and its object file for GPU initialization and uninitialization. In Accera, we call these files the "HAT package".
->>>>>>> e6929c61
 
 #### Runner code
 
 Let's see how we can call our MatMul implementation from the HAT package. 
 
-<<<<<<< HEAD
-Create a file called `hello_matmul_gpu_runner.cpp` having the code given below. You can find it [here](hello_matmul_gpu/hello_matmul_gpu_runner.cpp).
-=======
 Create a file called `hello_matmul_gpu_runner.cpp` containing the code below. You can find it [here](hello_matmul_gpu/hello_matmul_gpu_runner.cpp).
->>>>>>> e6929c61
 
 ```cpp
 #include <stdio.h>
